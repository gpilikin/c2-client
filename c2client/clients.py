import argparse
import json
<<<<<<< HEAD
=======
import re
>>>>>>> 43ccae8a
import ssl
from abc import abstractmethod
from functools import wraps
from typing import Dict

import boto3
import inflection

<<<<<<< HEAD
from c2client.utils import from_dot_notation, get_env_var, convert_args
=======
from c2client.utils import from_dot_notation, get_env_var
>>>>>>> 43ccae8a


ssl._create_default_https_context = ssl._create_unverified_context


def exitcode(func: callable):
    """Wrapper for logging any caught exception."""

    @wraps(func)
    def wrapper(*args, **kwargs):
        try:
            func(*args, **kwargs)
        except Exception as e:
            return e
    return wrapper


def parse_arguments():
    """
    Parse incoming action and arguments as a dictionary
    for support AWS API requests format.
    """

    parser = argparse.ArgumentParser()
    parser.add_argument("action", help="The action that you want to perform.")
    parser.add_argument(
        "--no-verify-ssl",
        action="store_false",
        help="disable verifying ssl certificate",
        required=False
    )
    parser.add_argument(
        "parameters",
        nargs="*",
        help="Any parameters for the action. "
             "Parameters specified by parameter key and "
             "parameter value separated by space."
    )
    args = parser.parse_args()

    params = args.parameters
    no_verify_ssl = args.no_verify_ssl
    parameters = dict(zip(params[::2], params[1::2]))

    return args.action, parameters, no_verify_ssl


class BaseClient:

    url_key: str
    client_name: str

    @classmethod
    @abstractmethod
    def make_request(cls, method: str, arguments: Dict[str, str], verify: bool):
        """Run request."""

        raise NotImplementedError

    @classmethod
    @exitcode
    def execute(cls):
        """Main function for API client."""

        action, arguments, verify = parse_arguments()
        response = cls.make_request(action, arguments, verify)

        print(response)


class C2Client(BaseClient):

    @classmethod
    def get_client(cls, verify: bool):
        """Return boto3 client."""

        endpoint = get_env_var(cls.url_key)

        aws_access_key_id = get_env_var("AWS_ACCESS_KEY_ID")
        aws_secret_access_key = get_env_var("AWS_SECRET_ACCESS_KEY")

        return boto3.client(
            cls.client_name,
            aws_access_key_id=aws_access_key_id,
            aws_secret_access_key=aws_secret_access_key,
            region_name="croc",
            endpoint_url=endpoint,
            verify=verify,
        )

    @staticmethod
    def convert_args_legacy(arguments):
        return arguments

    @classmethod
    def make_request(cls, method: str, arguments: dict, verify: bool):

        client = cls.get_client(verify)

        if arguments:
            arguments = cls.convert_args_legacy(arguments)
            shape = client.meta.service_model.operation_model(method).input_shape
            arguments = convert_args(from_dot_notation(arguments), shape)

        result = getattr(client, inflection.underscore(method))(**arguments)
        result.pop("ResponseMetadata", None)

        # default=str is required for serializing Datetime objects
        return json.dumps(result, indent=4, default=str)


class EC2Client(C2Client):

    url_key = "EC2_URL"
    client_name = "ec2"

<<<<<<< HEAD
    @staticmethod
    def convert_args_legacy(arguments):
        """"""

        new_arguments = {}
        filters = {}
        for key, value in arguments.items():
            new_key = key
            if "Filter" in key and "Value" in key:
                key = ".".join(key.split(".")[:3])

                if key in filters:
                    filters[key] += 1
                else:
                    filters[key] = 1

                new_key = f"{key}s.{filters[key]}"

            new_arguments[new_key] = value
=======

class CWClient(C2Client):

    url_key = "AWS_CLOUDWATCH_URL"
    client_name = "cloudwatch"
>>>>>>> 43ccae8a

        return new_arguments

<<<<<<< HEAD

class CWClient(C2Client):

    url_key = "AWS_CLOUDWATCH_URL"
    client_name = "cloudwatch"
=======
class CTClient(C2Client):

    url_key = "AWS_CLOUDTRAIL_URL"
    client_name = "cloudtrail"
>>>>>>> 43ccae8a

    @staticmethod
    def convert_args_legacy(arguments):
        """Convert args name like in AWS."""

<<<<<<< HEAD
        new_arguments = {}
        for key, value in arguments.items():
            new_key = key.replace(".member.", ".")
            new_arguments[new_key] = value
        return new_arguments
=======
        client = cls.get_client(verify)
>>>>>>> 43ccae8a


<<<<<<< HEAD
class CTClient(C2Client):

    url_key = "AWS_CLOUDTRAIL_URL"
    client_name = "cloudtrail"
=======
        result = getattr(client, inflection.underscore(method))(**from_dot_notation(arguments))

        result.pop("ResponseMetadata", None)

        return json.dumps(result, indent=4, sort_keys=True)
>>>>>>> 43ccae8a


class ASClient(C2Client):

    url_key = "AUTO_SCALING_URL"
    client_name = "autoscaling"


class BSClient(C2Client):

    url_key = "BACKUP_URL"
    client_name = "backup"


class EKSClient(C2Client):

    url_key = "EKS_URL"
    client_name = "eks"


class LegacyEKSClient(C2Client):

    url_key = "LEGACY_EKS_URL"
    client_name = "eks-legacy"


class PaasClient(C2Client):

    url_key = "PAAS_URL"
    client_name = "paas"


class ELBClient(C2Client):

    url_key = "ELB_URL"
    client_name = "elbv2"


class Route53Client(C2Client):

    url_key = "ROUTE53_URL"
    client_name = "route53"<|MERGE_RESOLUTION|>--- conflicted
+++ resolved
@@ -1,9 +1,5 @@
 import argparse
 import json
-<<<<<<< HEAD
-=======
-import re
->>>>>>> 43ccae8a
 import ssl
 from abc import abstractmethod
 from functools import wraps
@@ -12,11 +8,7 @@
 import boto3
 import inflection
 
-<<<<<<< HEAD
 from c2client.utils import from_dot_notation, get_env_var, convert_args
-=======
-from c2client.utils import from_dot_notation, get_env_var
->>>>>>> 43ccae8a
 
 
 ssl._create_default_https_context = ssl._create_unverified_context
@@ -133,7 +125,6 @@
     url_key = "EC2_URL"
     client_name = "ec2"
 
-<<<<<<< HEAD
     @staticmethod
     def convert_args_legacy(arguments):
         """"""
@@ -153,56 +144,30 @@
                 new_key = f"{key}s.{filters[key]}"
 
             new_arguments[new_key] = value
-=======
+
+        return new_arguments
+
 
 class CWClient(C2Client):
 
     url_key = "AWS_CLOUDWATCH_URL"
-    client_name = "cloudwatch"
->>>>>>> 43ccae8a
-
-        return new_arguments
-
-<<<<<<< HEAD
-
-class CWClient(C2Client):
-
-    url_key = "AWS_CLOUDWATCH_URL"
-    client_name = "cloudwatch"
-=======
-class CTClient(C2Client):
-
-    url_key = "AWS_CLOUDTRAIL_URL"
-    client_name = "cloudtrail"
->>>>>>> 43ccae8a
+    client_name = "cw"
 
     @staticmethod
     def convert_args_legacy(arguments):
         """Convert args name like in AWS."""
 
-<<<<<<< HEAD
         new_arguments = {}
         for key, value in arguments.items():
             new_key = key.replace(".member.", ".")
             new_arguments[new_key] = value
         return new_arguments
-=======
-        client = cls.get_client(verify)
->>>>>>> 43ccae8a
-
-
-<<<<<<< HEAD
+
+
 class CTClient(C2Client):
 
     url_key = "AWS_CLOUDTRAIL_URL"
     client_name = "cloudtrail"
-=======
-        result = getattr(client, inflection.underscore(method))(**from_dot_notation(arguments))
-
-        result.pop("ResponseMetadata", None)
-
-        return json.dumps(result, indent=4, sort_keys=True)
->>>>>>> 43ccae8a
 
 
 class ASClient(C2Client):
